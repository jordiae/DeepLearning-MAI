import torch
from torchsummary import summary

import argparse
import os
import logging

import torch.nn as nn
import torch.optim as optim
from torchvision import transforms

from cnn.evaluate import evaluate, prettify_eval
from cnn.dataset import Mit67Dataset
from cnn.models import *


def train(args, train_loader, valid_loader, model, device, optimizer, criterion, logging):
<<<<<<< HEAD
=======
    logging.info(args)
    logging.info(model)
>>>>>>> 306a67ba
    model.train()
    best_valid_accuracy = 0.0
    for epoch in range(args.epochs):
        # train step (full epoch)
        logging.info(f'epoch {epoch+1}')
        loss_epoch = 0.0
        total_len = len(train_loader)
        correct = 0
        for idx, data in enumerate(train_loader):
            if idx % total_len == int(total_len*0.1):
                logging.info(f'{idx}/{total_len}')
            inputs, labels = data[0].to(device), data[1].to(device)
            optimizer.zero_grad()
            outputs = model(inputs)
            _, predicted = torch.max(outputs.data, 1)
            correct += (predicted == labels).sum().item()
            loss = criterion(outputs, labels)
            loss.backward()
            optimizer.step()
            loss_epoch += loss.item()
        accuracy = 100 * correct / total_len
        logging.info(f'train: avg_loss = {loss_epoch/total_len} | accuracy = {accuracy}')

        # valid step
        correct = 0
        total = 0
        loss_val = 0
        with torch.no_grad():
            for data in valid_loader:
                images, labels = data[0].to(device), data[1].to(device)
                outputs = model(images)
                loss = criterion(outputs, labels)
                loss_val += loss
                _, predicted = torch.max(outputs.data, 1)
                total += labels.size(0)
                correct += (predicted == labels).sum().item()
        accuracy = 100 * correct/total
        logging.info(f'valid: avg_loss = {loss_val/total} | accuracy = {accuracy}')

        torch.save(model.state_dict(), 'checkpoint_last.pt')
        if accuracy > best_valid_accuracy:
            best_valid_accuracy = accuracy
            torch.save(model.state_dict(), 'checkpoint_best.pt')
            logging.info(f'best valid loss: {accuracy}')
        else:
            logging.info(f'best valid loss: {best_valid_accuracy}')
            if args.early_stop:
                break

    logging.info(prettify_eval(evaluate(valid_loader, model, device)))


def main():
    # Settings
    parser = argparse.ArgumentParser(description='Train a CNN for mit67')
    parser.add_argument('--arch', type=str, help='Architecture', default='AlbertCNN')
    parser.add_argument('--data', type=str, help='Dataset', default='256x256-split')
    parser.add_argument('--epochs', type=int, help='Number of epochs', default=100)
    parser.add_argument('--lr', type=float, help='Learning Rate', default=0.001)
    parser.add_argument('--momentum', type=float, help='Momentum', default=0.9)
    parser.add_argument('--no-cuda', action='store_true', default=False, help='disables CUDA training')
    parser.add_argument('--augment', action='store_true', default=True, help='enables data augmentation')
    parser.add_argument('--optimizer', type=str, help='Optimizer', default='SGD')
<<<<<<< HEAD
    parser.add_argument('--batch-size', type=int, help='Mini-batch size', default=256)
=======
    parser.add_argument('--batch-size', type=int, help='Mini-batch size', default=128)
>>>>>>> 306a67ba
    parser.add_argument('--criterion', type=str, help='Criterion', default='cross-entropy')
    parser.add_argument('--early-stop', action='store_true', default=True,
                        help='Early stop in validation set with no patience')

    args = parser.parse_args()

<<<<<<< HEAD
    LOG_PATH = 'train.log'
    logging.basicConfig(filename=LOG_PATH, level=logging.INFO, filemode='w')
=======
    log_path = 'train.log'
    logging.basicConfig(filename=log_path, level=logging.INFO)
>>>>>>> 306a67ba
    logging.getLogger('').addHandler(logging.StreamHandler())

    logging.info('===> Loading datasets')
    data_path = os.path.join('..', '..', 'data', 'mit67', args.data)

    transform = transforms.Compose(
        [transforms.ToTensor(),  # scale to [0,1] float tensor
         transforms.Normalize((0.5, 0.5, 0.5),
                              (0.5, 0.5, 0.5))])
    if args.augment:
        #  to randomly pick and apply the transformations
        transform = transforms.Compose([
            transforms.RandomChoice([
                transforms.RandomRotation(45),
                transforms.RandomHorizontalFlip,
                transforms.ColorJitter()  # Randomly change the brightness, contrast and saturation

            ]),
            transforms.ToTensor(),
            transforms.Normalize((0.5, 0.5, 0.5),
                                 (0.5, 0.5, 0.5))
         ])

    train_dataset = Mit67Dataset(os.path.join(data_path, 'train'), transform=transform)

    valid_dataset = Mit67Dataset(os.path.join(data_path, 'valid'), transform=transform)
    train_loader = torch.utils.data.DataLoader(train_dataset, batch_size=args.batch_size, shuffle=True)
    valid_loader = torch.utils.data.DataLoader(valid_dataset, batch_size=args.batch_size, shuffle=False)

    logging.info('===> Building model')
    logging.info(args)
    if args.arch == 'BaseCNN':
        model = BaseCNN()
    elif args.arch == 'AlexNet':
        model = AlexNet()
    elif args.arch == 'FiveLayerCNN':
        model = FiveLayerCNN()
    elif args.arch == 'AlbertCNN':
        model = AlbertCNN()
    else:
        raise NotImplementedError()

    if args.optimizer == 'SGD':
        optimizer = optim.SGD(model.parameters(), lr=args.lr, momentum=args.momentum)
    elif args.optimizer == 'Adam':
        optimizer = optim.Adam(model.parameters(), lr=args.lr)
    else:
        logging.error("Optimizer not implemented")
        raise NotImplementedError()

    if args.criterion == 'cross-entropy':
        criterion = nn.CrossEntropyLoss()
    else:
        logging.error("Criterion not implemented")
        raise NotImplementedError()

    device = torch.device("cuda:0" if not args.no_cuda and torch.cuda.is_available() else "cpu")
    model.to(device)

    logging.info('===> Training')
    train(args, train_loader, valid_loader, model, device, optimizer, criterion, logging)


if __name__ == '__main__':
    main()<|MERGE_RESOLUTION|>--- conflicted
+++ resolved
@@ -15,11 +15,8 @@
 
 
 def train(args, train_loader, valid_loader, model, device, optimizer, criterion, logging):
-<<<<<<< HEAD
-=======
     logging.info(args)
     logging.info(model)
->>>>>>> 306a67ba
     model.train()
     best_valid_accuracy = 0.0
     for epoch in range(args.epochs):
@@ -83,24 +80,15 @@
     parser.add_argument('--no-cuda', action='store_true', default=False, help='disables CUDA training')
     parser.add_argument('--augment', action='store_true', default=True, help='enables data augmentation')
     parser.add_argument('--optimizer', type=str, help='Optimizer', default='SGD')
-<<<<<<< HEAD
-    parser.add_argument('--batch-size', type=int, help='Mini-batch size', default=256)
-=======
     parser.add_argument('--batch-size', type=int, help='Mini-batch size', default=128)
->>>>>>> 306a67ba
     parser.add_argument('--criterion', type=str, help='Criterion', default='cross-entropy')
     parser.add_argument('--early-stop', action='store_true', default=True,
                         help='Early stop in validation set with no patience')
 
     args = parser.parse_args()
 
-<<<<<<< HEAD
-    LOG_PATH = 'train.log'
-    logging.basicConfig(filename=LOG_PATH, level=logging.INFO, filemode='w')
-=======
     log_path = 'train.log'
-    logging.basicConfig(filename=log_path, level=logging.INFO)
->>>>>>> 306a67ba
+    logging.basicConfig(filename=log_path, level=logging.INFO, filemode='w')
     logging.getLogger('').addHandler(logging.StreamHandler())
 
     logging.info('===> Loading datasets')
