import torch
import argparse
import os
import logging
import torch.nn as nn
import torch.optim as optim
from rnn.dataset import MathDataset, SortedShufflingDataLoader
import json
from torch.utils.tensorboard import SummaryWriter
from rnn.evaluate import prettify_eval, evaluate
from src.rnn.utils import load_arch, init_train_logging


def train(args, train_loader, valid_loader, encoder, decoder, device, optimizer_encoder, optimizer_decoder, criterion,
          resume_info):
    writer = SummaryWriter()
    with open('args.json', 'w') as f:
        json.dump(args.__dict__, f, indent=2)
    logging.info(args)
    logging.info(encoder)
    logging.info(decoder)
    best_valid_metric = resume_info['best_valid_metric']
    epochs_without_improvement = resume_info['epochs_without_improvement']
    for epoch in range(resume_info['epoch'], args.epochs):
        # train step (full epoch)
        encoder.train()
        decoder.train()
        logging.info(f'Epoch {epoch+1} |')
        loss_train = 0.0
        total = 0
        correct = 0
        for idx, data in enumerate(train_loader):
            if (idx+1) % 10 == 0:
                logging.info(f'{idx+1}/{len(train_loader)} batches')
            src_tokens, tgt_tokens, src_lengths, tgt_lengths = data[0].to(device), data[1].to(device), \
                                                               data[2].to(device), data[3].to(device)
            optimizer_encoder.zero_grad()
            optimizer_decoder.zero_grad()
            _, encoder_hidden, encoder_cell = encoder(src_tokens, src_lengths)
            decoder_hidden = encoder_hidden
            decoder_cell = encoder_cell

            outputs = []
            loss = 0
            transposed_tgt_tokens = tgt_tokens.t()
            # Assuming <BOS> and <EOS> already present in tgt_tokens
            # For the loss and accuracy, we take into account <EOS>, but not <BOS>
            batch_correct = 0
            for tgt_idx, tgt in enumerate(transposed_tgt_tokens):
                tgt = tgt.view(tgt.shape[0], 1)
                # Teacher forcing
<<<<<<< HEAD
                decoder_x, decoder_hidden, decoder_cell = decoder(tgt, torch.ones(tgt.shape[0]), decoder_hidden.clone().to(device),
                                                                  decoder_cell)  # TODO: not always ones in lengths, add counter
=======
                # TODO: not always ones in lengths, add counter
                decoder_x, decoder_hidden, decoder_cell = decoder(tgt, torch.ones(tgt.shape[0]), decoder_hidden.clone(),
                                                                  decoder_cell.clone() if decoder_cell is not None else
                                                                  None)
>>>>>>> d4465e5e
                loss += criterion(decoder_x, transposed_tgt_tokens[tgt_idx+1])
                batch_correct += torch.eq(torch.argmax(tgt), transposed_tgt_tokens[tgt_idx+1])
                outputs.append(torch.argmax(tgt))
                if tgt_idx == transposed_tgt_tokens.shape[0]-2:  # <EOS>
                    break

            # Binary evaluation: either correct (exactly equal, character by character) or incorrect
            for tgt_idx, c in enumerate(batch_correct):
               if c == tgt_lengths[tgt_idx]:
                   correct += 1
            total += tgt_tokens.size(0)

            loss.backward()
            optimizer_encoder.step()
            optimizer_decoder.step()
            loss_train += loss.item()

        accuracy = 100 * correct / total
        logging.info(f'train: avg_loss = {loss_train/total:.5f} | accuracy = {accuracy:.2f}')
        writer.add_scalar('Avg-loss/train', loss_train/total, epoch+1)
        writer.add_scalar('Accuracy/train', accuracy, epoch + 1)

        # # valid step: TODO
        # correct = 0
        # total = 0
        # loss_val = 0
        # encoder.eval()
        # decoder.eval()
        # with torch.no_grad():
        #     for data in valid_loader:
        #         src_tokens, tgt_tokens, src_lengths, tgt_lengths = data[0].to(device), data[1].to(device), \
        #                                                            data[2].to(device), data[3].to(device)
        #         outputs = model(src_tokens, src_lengths)
        #         tgt_tokens = tgt_tokens.unsqueeze(1).float()
        #         loss = criterion(outputs, tgt_tokens)
        #         loss_val += loss
        #         total += tgt_tokens.size(0)
        #         predicted = torch.round(outputs.data)
        #         correct += (predicted == tgt_tokens).sum().item()
        # accuracy = 100 * correct/total
        # logging.info(f'valid: avg_loss = {loss_val/total:.5f} | accuracy = {accuracy:.2f}')
        # writer.add_scalar('Avg-loss/valid', loss_val / total, epoch + 1)
        # writer.add_scalar('Accuracy/valid', accuracy, epoch + 1)
        #
        # torch.save(model.state_dict(), 'checkpoint_last.pt')
        # if accuracy > best_valid_metric:
        #     epochs_without_improvement = 0
        #     best_valid_metric = accuracy
        #     torch.save(model.state_dict(), 'checkpoint_best.pt')
        #     logging.info(f'best valid accuracy: {accuracy:.2f}')
        # else:
        #     epochs_without_improvement += 1
        #     logging.info(f'best valid accuracy: {best_valid_metric:.2f}')
        #     if args.early_stop != -1 and epochs_without_improvement == args.early_stop:
        #         break
        # logging.info(f'{epochs_without_improvement} epochs without improvement in validation set')
        # with open('resume_info.json', 'w') as f:
        #     json.dump(resume_info, f, indent=2)

    model = load_arch(args)
    model.load_state_dict(torch.load('checkpoint_best.pt'))
    model.to(device)
    eval_res = evaluate(valid_loader, model, device)
    logging.info(prettify_eval('train', *eval_res))


def main():
    # Settings
    parser = argparse.ArgumentParser(description="Train a RNN for Deepmind's Mathematics Dataset")
    parser.add_argument('--arch', type=str, help='Architecture', default='elman')
    parser.add_argument('--problem-types', type=str, nargs='*', help='List of problems to load from dataset')
    parser.add_argument('--dataset-instances', type=int, default=100000,
                        help='Number of total instances we want to load from the dataset')
    parser.add_argument('--epochs', type=int, help='Number of epochs', default=100)
    parser.add_argument('--lr', type=float, help='Learning Rate', default=0.001)
    parser.add_argument('--momentum', type=float, help='Momentum', default=0.9)
    parser.add_argument('--no-cuda', action='store_true', help='disables CUDA training')
    parser.add_argument('--optimizer', type=str, help='Optimizer', default='Adam')
    parser.add_argument('--batch-size', type=int, help='Mini-batch size', default=32)
    parser.add_argument('--criterion', type=str, help='Criterion', default='xent')
    parser.add_argument('--smooth-criterion', type=float, help='Smoothness for label-smoothing', default=0.1)
    parser.add_argument('--early-stop', type=int,
                        help='Patience in early stop in validation set (-1 -> no early stop)', default=5)
    parser.add_argument('--weight-decay', type=float, help='Weight decay', default=0.001)
    parser.add_argument('--dropout', type=float, help='Dropout in RNN and FC layers', default=0.25)
    parser.add_argument('--embedding-size', type=int, help='Embedding size', default=64)
    parser.add_argument('--hidden-size', type=int, help='Hidden state size', default=128)
    parser.add_argument('--n-layers', type=int, help='Number of recurrent layers', default=1)
    parser.add_argument('--bidrectional', action='store_true', help='Use bidirectional RNNs')
    args = parser.parse_args()
    init_train_logging()

    # Load train and validation datasets
    logging.info('===> Loading datasets')
    data_path = os.path.join('..', '..', 'data', 'mathematics', 'mathematics_dataset-v1.0', 'train-easy')
    train_dataset = MathDataset(path=data_path, subset='train', sort=True, total_lines=args.dataset_instances,
                                problem_types=args.problem_types)
    token2idx, idx2token, unk_token_idx = train_dataset.get_vocab()
    vocab_size = len(token2idx)
    args.vocab_size = vocab_size
    args.token2idx = token2idx
    args.idx2token = idx2token
    args.unk_token_idx = unk_token_idx
    valid_dataset = MathDataset(path=data_path, subset='valid', sort=True, token2idx=token2idx, idx2token=idx2token,
                                total_lines=args.dataset_instances, problem_types=args.problem_types)
    train_loader = SortedShufflingDataLoader(train_dataset, mode='strict_shuffle', batch_size=args.batch_size)
    valid_loader = SortedShufflingDataLoader(valid_dataset, mode='no_shuffle', batch_size=args.batch_size)

    # Model
    logging.info('===> Building model')
    logging.info(args)

    device = torch.device("cuda:0" if not args.no_cuda and torch.cuda.is_available() else "cpu")
    encoder, decoder = load_arch(device, args)
    encoder.to(device)
    decoder.to(device)

    resume_info = dict(epoch=0, best_valid_metric=0.0, epochs_without_improvement=0)

    if args.optimizer == 'SGD':
        optimizer_encoder = optim.SGD(encoder.parameters(), lr=args.lr, momentum=args.momentum,
                                      weight_decay=args.weight_decay)
        optimizer_decoder = optim.SGD(decoder.parameters(), lr=args.lr, momentum=args.momentum,
                                      weight_decay=args.weight_decay)
    elif args.optimizer == 'Adam':
        optimizer_encoder = optim.Adam(encoder.parameters(), lr=args.lr, weight_decay=args.weight_decay)
        optimizer_decoder = optim.Adam(decoder.parameters(), lr=args.lr, weight_decay=args.weight_decay)
    else:
        logging.error("Optimizer not implemented")
        raise NotImplementedError()

    if args.criterion == 'xent':
        criterion = nn.NLLLoss()
    else:
        logging.error("Criterion not implemented")
        raise NotImplementedError()

    logging.info('===> Training')
    train(args, train_loader, valid_loader, encoder, decoder, device, optimizer_encoder, optimizer_decoder, criterion,
          resume_info)


if __name__ == '__main__':
    main()<|MERGE_RESOLUTION|>--- conflicted
+++ resolved
@@ -49,15 +49,9 @@
             for tgt_idx, tgt in enumerate(transposed_tgt_tokens):
                 tgt = tgt.view(tgt.shape[0], 1)
                 # Teacher forcing
-<<<<<<< HEAD
                 decoder_x, decoder_hidden, decoder_cell = decoder(tgt, torch.ones(tgt.shape[0]), decoder_hidden.clone().to(device),
-                                                                  decoder_cell)  # TODO: not always ones in lengths, add counter
-=======
-                # TODO: not always ones in lengths, add counter
-                decoder_x, decoder_hidden, decoder_cell = decoder(tgt, torch.ones(tgt.shape[0]), decoder_hidden.clone(),
                                                                   decoder_cell.clone() if decoder_cell is not None else
                                                                   None)
->>>>>>> d4465e5e
                 loss += criterion(decoder_x, transposed_tgt_tokens[tgt_idx+1])
                 batch_correct += torch.eq(torch.argmax(tgt), transposed_tgt_tokens[tgt_idx+1])
                 outputs.append(torch.argmax(tgt))
